--- conflicted
+++ resolved
@@ -48,16 +48,13 @@
       PYTHON: ${{ matrix.python-version }}
 
     steps:
-<<<<<<< HEAD
-    - uses: actions/checkout@b4ffde65f46336ab88eb53be808477a3936bae11 # v4.1.1
-=======
+
     - name: Harden Runner
       uses: step-security/harden-runner@v2
       with:
         egress-policy: audit
 
-    - uses: actions/checkout@v4.1.1
->>>>>>> ea799a8d
+    - uses: actions/checkout@b4ffde65f46336ab88eb53be808477a3936bae11 # v4.1.1
       with:
         submodules: true
         # we need full history with tags for the version number

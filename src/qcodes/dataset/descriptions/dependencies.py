"""
This module holds the objects that describe the intra-run relationships
between the parameters of that run. Most importantly, the information about
which parameters depend on each other is handled here.
"""

from __future__ import annotations

from collections import defaultdict
from copy import deepcopy
from itertools import chain, product
from typing import TYPE_CHECKING, Any, cast

import networkx as nx
import numpy as np
import numpy.typing as npt

from .param_spec import ParamSpecBase

if TYPE_CHECKING:
    from collections.abc import Sequence

    from .versioning.rundescribertypes import InterDependencies_Dict

ParamSpecTree = dict[ParamSpecBase, tuple[ParamSpecBase, ...]]
ParamNameTree = dict[str, list[str]]
ErrorTuple = tuple[type[Exception], str]


class IncompleteSubsetError(Exception):
    def __init__(self, subset_parans: set[str], missing_params: set[str], *args: Any):
        super().__init__(*args)
        self._subset_parans = subset_parans
        self._missing_params = missing_params

    def __str__(self) -> str:
        return (
            f"{self._subset_parans} is not a complete subset. The following interdependencies are "
            f"missing: {self._missing_params}"
        )


class InterDependencies_:  # noqa: PLW1641
    # todo: not clear if this should implement __hash__.
    """
    Object containing a group of ParamSpecs and the information about their
    internal relations to each other
    """

    def __init__(
        self,
        dependencies: ParamSpecTree | None = None,
        inferences: ParamSpecTree | None = None,
        standalones: tuple[ParamSpecBase, ...] = (),
    ):
<<<<<<< HEAD
        self._graph: nx.DiGraph = nx.DiGraph()
=======
        self._graph: nx.DiGraph[str] = nx.DiGraph()
>>>>>>> 56233de1
        self.add_dependencies(dependencies)
        self.add_inferences(inferences)
        self.add_standalones(standalones)

    def add_paramspecs(self, paramspecs: list[ParamSpecBase]) -> None:
        for paramspec in paramspecs:
            if (
                paramspec.name in self.graph.nodes
                and self.graph.nodes[paramspec.name]["value"] != paramspec
            ):
                raise ValueError(
                    f"A ParamSpecBase with name {paramspec.name} already exists in the graph and\n"
                    f"{paramspec} != {self.graph.nodes[paramspec.name]['value']} "
                )
            self._graph.add_node(paramspec.name, value=paramspec)

    def _add_interdeps_by_type(
        self, links: list[tuple[ParamSpecBase, ParamSpecBase]], type: str
    ) -> None:
        for link in links:
            paramspec_from, paramspec_to = link
            if self._graph.has_edge(paramspec_to.name, paramspec_from.name) or (
                self._graph.has_edge(paramspec_from.name, paramspec_to.name)
                and self.graph[paramspec_from.name][paramspec_to.name]["type"] != type
            ):
                raise ValueError(
                    f"An edge between {paramspec_from.name} and {paramspec_to.name} already exists. \n"
                    "The relationship between them is not well-defined"
                )
            self._graph.add_edge(paramspec_from.name, paramspec_to.name, type=type)

    def add_dependencies(self, dependencies: ParamSpecTree | None) -> None:
        if dependencies is None or dependencies == {}:
            return
        self.validate_paramspectree(dependencies, type="dependencies")
        self._add_interdeps(dependencies, type="depends_on")

    def add_inferences(self, inferences: ParamSpecTree | None) -> None:
        if inferences is None or inferences == {}:
            return
        self.validate_paramspectree(inferences, type="inferences")
        self._add_interdeps(inferences, type="inferred_from")

    def add_standalones(self, standalones: tuple[ParamSpecBase, ...]) -> None:
        for ps in standalones:
            if not isinstance(ps, ParamSpecBase):
                raise ValueError("Invalid standalones") from TypeError(
                    "Standalones must be a sequence of ParamSpecs"
                )
        self.add_paramspecs(list(standalones))

    def _add_interdeps(self, interdeps: ParamSpecTree, type: str) -> None:
        for spec_dep, spec_indeps in interdeps.items():
            flat_specs = list(chain.from_iterable([(spec_dep,), spec_indeps]))
            flat_deps = list(product((spec_dep,), spec_indeps))
            self.add_paramspecs(flat_specs)
            self._add_interdeps_by_type(flat_deps, type=type)
        self._validate_interdependencies(interdeps)

    def _validate_interdependencies(self, interdeps: ParamSpecTree) -> None:
        self._validate_acyclic(interdeps)
        self._validate_no_chained_dependencies(interdeps)

    def _validate_acyclic(self, interdeps: ParamSpecTree) -> None:
        if not nx.is_directed_acyclic_graph(self.graph):
            raise ValueError(
                f"Adding these interdependencies {interdeps} caused the graph to become cyclic"
            )

    def _validate_no_chained_dependencies(self, interdeps: ParamSpecTree) -> None:
        for node, in_degree in self._dependency_subgraph.in_degree:
            out_degree = self._dependency_subgraph.out_degree(node)
            assert isinstance(out_degree, int), (
                "The out_degree method with arguments should have returned an int"
            )
            if in_degree > 0 and out_degree > 0:
                depends_on_nodes = list(self._dependency_subgraph.successors(node))
                depended_on_nodes = list(self._dependency_subgraph.predecessors(node))
                raise ValueError(
                    f"Paramspec {node} both depends on {depends_on_nodes} and is depended upon by {depended_on_nodes} \n"
                    f"This was caused while adding these interdependencies {interdeps}"
                )

    @property
<<<<<<< HEAD
    def _dependency_subgraph(self) -> nx.DiGraph:
=======
    def _dependency_subgraph(self) -> nx.DiGraph[str]:
>>>>>>> 56233de1
        depends_on_edges = [
            edge
            for edge in self.graph.edges
            if self.graph.edges[edge]["type"] == "depends_on"
        ]
<<<<<<< HEAD
        return cast("nx.DiGraph", self.graph.edge_subgraph(depends_on_edges))

    @property
    def _inference_subgraph(self) -> nx.DiGraph:
=======
        return cast("nx.DiGraph[str]", self.graph.edge_subgraph(depends_on_edges))

    @property
    def _inference_subgraph(self) -> nx.DiGraph[str]:
>>>>>>> 56233de1
        inferred_from_edges = [
            edge
            for edge in self.graph.edges
            if self.graph.edges[edge]["type"] == "inferred_from"
        ]
<<<<<<< HEAD
        return cast("nx.DiGraph", self.graph.edge_subgraph(inferred_from_edges))
=======
        return cast("nx.DiGraph[str]", self.graph.edge_subgraph(inferred_from_edges))
>>>>>>> 56233de1

    def extend(
        self,
        dependencies: ParamSpecTree | None = None,
        inferences: ParamSpecTree | None = None,
        standalones: tuple[ParamSpecBase, ...] = (),
    ) -> InterDependencies_:
        """
        Create a new :class:`InterDependencies_` object
        that is an extension of this instance with the provided input
        """
        new_interdependencies = InterDependencies_._from_graph(deepcopy(self.graph))

        new_interdependencies.add_dependencies(dependencies)
        new_interdependencies.add_inferences(inferences)
        new_interdependencies.add_standalones(standalones)
        return new_interdependencies

    def _paramspec_tree_by_type(self, type: str) -> ParamSpecTree:
        paramspec_tree_list: dict[ParamSpecBase, list[ParamSpecBase]] = defaultdict(
            list
        )
        for node_from, node_to, edge_data in self.graph.out_edges(data=True):
            if edge_data["type"] == type:
                paramspec_tree_list[self._node_to_paramspec(node_from)].append(
                    self._node_to_paramspec(node_to)
                )
        return {key: tuple(val) for key, val in paramspec_tree_list.items()}

    def _node_to_paramspec(self, node_id: str) -> ParamSpecBase:
        return cast("ParamSpecBase", self.graph.nodes[node_id]["value"])

    def _paramspec_predecessors_by_type(
        self, paramspec: ParamSpecBase, type: str
    ) -> tuple[ParamSpecBase, ...]:
        return tuple(
            self._node_to_paramspec(node_from)
            for node_from, _, edge_data in self.graph.in_edges(
                paramspec.name, data=True
            )
            if edge_data["type"] == type
        )

    @property
    def dependencies(self) -> ParamSpecTree:
        return self._paramspec_tree_by_type("depends_on")

    def what_depends_on(self, ps: ParamSpecBase) -> tuple[ParamSpecBase, ...]:
        """
        Return a tuple of the parameters that depend on the given parameter.
        Returns an empty tuple if nothing depends on the given parameter

        Args:
            ps: the parameter to look up

        Raises:
            ValueError: If the parameter is not part of this object

        """
        return self._paramspec_predecessors_by_type(ps, type="depends_on")

    def what_is_inferred_from(self, ps: ParamSpecBase) -> tuple[ParamSpecBase, ...]:
        """
        Return a tuple of the parameters thatare inferred from the given
        parameter. Returns an empty tuple if nothing is inferred from the given
        parameter

        Args:
            ps: the parameter to look up

        Raises:
            ValueError: If the parameter is not part of this object

        """
        return self._paramspec_predecessors_by_type(ps, type="inferred_from")

    @property
    def inferences(self) -> ParamSpecTree:
        return self._paramspec_tree_by_type("inferred_from")

    @property
    def standalones(self) -> frozenset[ParamSpecBase]:
        degree_iterator = self.graph.degree
        assert not isinstance(
            degree_iterator, int
        )  # without arguments, graph.degree returns an iterable
        return frozenset(
            [
                self._node_to_paramspec(node_id)
                for node_id, degree in degree_iterator
                if degree == 0
            ]
        )

    @property
    def names(self) -> tuple[str, ...]:
        """
        Return all the names of the parameters of this instance
        """
        return tuple(self.graph)

    @property
    def paramspecs(self) -> tuple[ParamSpecBase, ...]:
        """
        Return the ParamSpecBase objects of this instance
        """
        return tuple(
            cast("ParamSpecBase", paramspec)
            # The type check for this does not correctly allow the `data` arg to be a string
            for _, paramspec in self.graph.nodes(data="value")  # pyright: ignore[reportArgumentType]
        )

    @property
    def non_dependencies(self) -> tuple[ParamSpecBase, ...]:
        """
        Return all parameters that are not dependencies of other parameters,
        i.e. return the top level parameters. Returned tuple is sorted by
        parameter names.
        """
        non_dependencies = tuple(self.standalones) + tuple(self.dependencies.keys())
        non_dependencies_sorted_by_name = tuple(
            sorted(non_dependencies, key=lambda ps: ps.name)
        )
        return non_dependencies_sorted_by_name

    def remove(self, paramspec: ParamSpecBase) -> InterDependencies_:
        """
        Create a new :class:`InterDependencies_` object that is similar
        to this instance, but has the given parameter removed.
        """
        paramspec_in_degree = self.graph.in_degree(paramspec.name)
        assert isinstance(paramspec_in_degree, int), (
            "The in_degree method with arguments should have returned an int"
        )
        if paramspec_in_degree > 0:
            raise ValueError(
                f"Cannot remove {paramspec.name}, other parameters depend on or are inferred from it"
            )
        new_graph = deepcopy(self.graph)
        new_graph.remove_node(paramspec.name)
        return InterDependencies_._from_graph(new_graph)

    def __repr__(self) -> str:
        rep = (
            f"InterDependencies_(dependencies={self.dependencies}, "
            f"inferences={self.inferences}, "
            f"standalones={self.standalones})"
        )
        return rep

    def __eq__(self, other: object) -> bool:
        if not isinstance(other, InterDependencies_):
            return False
        return nx.utils.graphs_equal(self.graph, other.graph)

    def __contains__(self, ps: ParamSpecBase) -> bool:
        return ps.name in self.graph

    def __getitem__(self, name: str) -> ParamSpecBase:
        return self._node_to_paramspec(name)

    @property
<<<<<<< HEAD
    def graph(self) -> nx.DiGraph:
=======
    def graph(self) -> nx.DiGraph[str]:
>>>>>>> 56233de1
        return self._graph

    def to_ipycytoscape_json(self) -> dict[str, list[dict[str, Any]]]:
        graph_json: dict[str, list[dict[str, Any]]] = nx.cytoscape_data(self.graph)[
            "elements"
        ]
        # TODO: Add different node types?
        for edge_dict in graph_json["edges"]:
            edge_dict["classes"] = edge_dict["data"]["type"]
        return graph_json

    @staticmethod
    def validate_paramspectree(
        paramspectree: ParamSpecTree, type: str | None = None
    ) -> None:
        """
        Validate a ParamSpecTree. Apart from adhering to the type, a
        ParamSpecTree must not have any cycles.

        Returns:
            A tuple with an exception type and an error message or None, if
            the paramtree is valid

        """
        type = type or "ParamSpecTree"
        cause: str | None = None

        # Validate the type
        if not isinstance(paramspectree, dict):
            cause = "ParamSpecTree must be a dict"
        if cause is None:
            for key, values in paramspectree.items():
                if not isinstance(key, ParamSpecBase):
                    cause = "ParamSpecTree must have ParamSpecs as keys"
                    break
                if not isinstance(values, tuple):
                    cause = "ParamSpecTree must have tuple values"
                    break
                for value in values:
                    if not isinstance(value, ParamSpecBase):
                        cause = (
                            "ParamSpecTree can only have tuples of ParamSpecs as values"
                        )
                        break

        if cause is None:
            # check for cycles
            roots = set(paramspectree.keys())
            leafs = {ps for tup in paramspectree.values() for ps in tup}

            if roots.intersection(leafs) != set():
                raise ValueError(f"Invalid {type}") from ValueError(
                    "ParamSpecTree can not have cycles"
                )
        else:
            raise ValueError(f"Invalid {type}") from TypeError(cause)

    def validate_subset(self, paramspecs: Sequence[ParamSpecBase]) -> None:
        """
        Validate that the given parameters form a valid subset of the
        parameters of this instance, meaning that all the given parameters are
        actually found in this instance and that there are no missing
        dependencies/inferences.

        Args:
            paramspecs: The collection of ParamSpecBases to validate

        Raises:
            InterdependencyError: If a dependency or inference is missing

        """
        subset_nodes = set([paramspec.name for paramspec in paramspecs])
        for subset_node in subset_nodes:
            descendant_nodes_per_subset_node = nx.descendants(self.graph, subset_node)
            if missing_nodes := descendant_nodes_per_subset_node.difference(
                subset_nodes
            ):
                raise IncompleteSubsetError(
                    subset_parans=subset_nodes, missing_params=missing_nodes
                )

    @classmethod
<<<<<<< HEAD
    def _from_graph(cls, graph: nx.DiGraph) -> InterDependencies_:
=======
    def _from_graph(cls, graph: nx.DiGraph[str]) -> InterDependencies_:
>>>>>>> 56233de1
        new_interdependencies = cls()
        new_interdependencies._graph = graph
        return new_interdependencies

    @classmethod
    def _from_dict(cls, ser: InterDependencies_Dict) -> InterDependencies_:
        """
        Construct an InterDependencies_ object from a dictionary
        representation of such an object
        """
        params = ser["parameters"]
        deps = cls._extract_deps_from_dict(ser)

        inffs = cls._extract_inffs_from_dict(ser)

        stdls = tuple(
            ParamSpecBase._from_dict(params[ps_id]) for ps_id in ser["standalones"]
        )

        return cls(dependencies=deps, inferences=inffs, standalones=stdls)

    @classmethod
    def _extract_inffs_from_dict(cls, ser: InterDependencies_Dict) -> ParamSpecTree:
        params = ser["parameters"]
        inffs = {}
        for key, value in ser["inferences"].items():
            inffs_key = ParamSpecBase._from_dict(params[key])
            inffs_vals = tuple(ParamSpecBase._from_dict(params[val]) for val in value)
            inffs.update({inffs_key: inffs_vals})
        return inffs

    @classmethod
    def _extract_deps_from_dict(cls, ser: InterDependencies_Dict) -> ParamSpecTree:
        params = ser["parameters"]
        deps = {}
        for key, value in ser["dependencies"].items():
            deps_key = ParamSpecBase._from_dict(params[key])
            deps_vals = tuple(ParamSpecBase._from_dict(params[val]) for val in value)
            deps.update({deps_key: deps_vals})
        return deps

    def _to_dict(self) -> InterDependencies_Dict:
        """
        Write out this object as a dictionary
        """
        parameters = {
            node_id: data["value"]._to_dict()
            for node_id, data in self.graph.nodes(data=True)
        }

        dependencies = paramspec_tree_to_param_name_tree(self.dependencies)
        inferences = paramspec_tree_to_param_name_tree(self.inferences)
        standalones = [paramspec.name for paramspec in self.standalones]
        output: InterDependencies_Dict = {
            "parameters": parameters,
            "dependencies": dependencies,
            "inferences": inferences,
            "standalones": standalones,
        }
        return output

    @property
    def _id_to_paramspec(self) -> dict[str, ParamSpecBase]:
        return {node_id: data["value"] for node_id, data in self.graph.nodes(data=True)}

    @property
    def _paramspec_to_id(self) -> dict[ParamSpecBase, str]:
        return {data["value"]: node_id for node_id, data in self.graph.nodes(data=True)}

    def _empty_data_dict(self) -> dict[str, dict[str, npt.NDArray]]:
        """
        Create an dictionary with empty numpy arrays as values
        matching the expected output of ``DataSet``'s ``get_parameter_data`` /
        ``cache.data`` so that the order of keys in the returned dictionary
        is the same as the order of parameters in the interdependencies
        in this class.
        """

        output: dict[str, dict[str, npt.NDArray]] = {}
        for dependent, independents in self.dependencies.items():
            dependent_name = dependent.name
            output[dependent_name] = {dependent_name: np.array([])}
            for independent in independents:
                output[dependent_name][independent.name] = np.array([])
        for standalone in (ps.name for ps in self.standalones):
            output[standalone] = {}
            output[standalone][standalone] = np.array([])
        return output


def paramspec_tree_to_param_name_tree(
    paramspec_tree: ParamSpecTree,
) -> ParamNameTree:
    return {
        key.name: [item.name for item in items] for key, items in paramspec_tree.items()
    }<|MERGE_RESOLUTION|>--- conflicted
+++ resolved
@@ -53,11 +53,7 @@
         inferences: ParamSpecTree | None = None,
         standalones: tuple[ParamSpecBase, ...] = (),
     ):
-<<<<<<< HEAD
-        self._graph: nx.DiGraph = nx.DiGraph()
-=======
         self._graph: nx.DiGraph[str] = nx.DiGraph()
->>>>>>> 56233de1
         self.add_dependencies(dependencies)
         self.add_inferences(inferences)
         self.add_standalones(standalones)
@@ -142,37 +138,22 @@
                 )
 
     @property
-<<<<<<< HEAD
-    def _dependency_subgraph(self) -> nx.DiGraph:
-=======
     def _dependency_subgraph(self) -> nx.DiGraph[str]:
->>>>>>> 56233de1
         depends_on_edges = [
             edge
             for edge in self.graph.edges
             if self.graph.edges[edge]["type"] == "depends_on"
         ]
-<<<<<<< HEAD
-        return cast("nx.DiGraph", self.graph.edge_subgraph(depends_on_edges))
-
-    @property
-    def _inference_subgraph(self) -> nx.DiGraph:
-=======
         return cast("nx.DiGraph[str]", self.graph.edge_subgraph(depends_on_edges))
 
     @property
     def _inference_subgraph(self) -> nx.DiGraph[str]:
->>>>>>> 56233de1
         inferred_from_edges = [
             edge
             for edge in self.graph.edges
             if self.graph.edges[edge]["type"] == "inferred_from"
         ]
-<<<<<<< HEAD
-        return cast("nx.DiGraph", self.graph.edge_subgraph(inferred_from_edges))
-=======
         return cast("nx.DiGraph[str]", self.graph.edge_subgraph(inferred_from_edges))
->>>>>>> 56233de1
 
     def extend(
         self,
@@ -335,11 +316,7 @@
         return self._node_to_paramspec(name)
 
     @property
-<<<<<<< HEAD
-    def graph(self) -> nx.DiGraph:
-=======
     def graph(self) -> nx.DiGraph[str]:
->>>>>>> 56233de1
         return self._graph
 
     def to_ipycytoscape_json(self) -> dict[str, list[dict[str, Any]]]:
@@ -422,11 +399,7 @@
                 )
 
     @classmethod
-<<<<<<< HEAD
-    def _from_graph(cls, graph: nx.DiGraph) -> InterDependencies_:
-=======
     def _from_graph(cls, graph: nx.DiGraph[str]) -> InterDependencies_:
->>>>>>> 56233de1
         new_interdependencies = cls()
         new_interdependencies._graph = graph
         return new_interdependencies

"""Ethernet instrument driver class based on sockets."""
import socket

from .base import Instrument


class IPInstrument(Instrument):

    r"""
    Bare socket ethernet instrument implementation.

    Args:
        name (str): What this instrument is called locally.

        address (Optional[str]): The IP address or name. If not given on
            construction, must be provided before any communication.

        port (Optional[int]): The IP port. If not given on construction, must
            be provided before any communication.

        timeout (number): Seconds to allow for responses. Default 5.

        terminator (str): Character(s) to terminate each send. Default '\n'.

        persistent (bool): Whether to leave the socket open between calls.
            Default True.

        write_confirmation (bool): Whether the instrument acknowledges writes
            with some response we should read. Default True.

        server_name (str): Name of the InstrumentServer to use. Defaults to
            'IPInstruments'.

            Use ``None`` to run locally - but then this instrument will not
            work with qcodes Loops or other multiprocess procedures.

        metadata (Optional[Dict]): additional static metadata to add to this
            instrument's JSON snapshot.

    See help for ``qcodes.Instrument`` for additional information on writing
    instrument subclasses.
    """

    def __init__(self, name, address=None, port=None, timeout=5,
                 terminator='\n', persistent=True, write_confirmation=True,
                 **kwargs):
        super().__init__(name, **kwargs)

        self._address = address
        self._port = port
        self._timeout = timeout
        self._terminator = terminator
        self._confirmation = write_confirmation

        self._ensure_connection = EnsureConnection(self)

        self._socket = None

        self.set_persistent(persistent)

    @classmethod
    def default_server_name(cls, **kwargs):
        """
        Get the default server name for this instrument.

        Args:
            **kwargs: All the kwargs supplied in the constructor.

        Returns:
            str: By default all IPInstruments go on the server 'IPInstruments'.
        """
        return 'IPInstruments'

    def set_address(self, address=None, port=None):
        """
        Change the IP address and/or port of this instrument.

        Args:
            address (Optional[str]): The IP address or name.
            port (Optional[number]): The IP port.
        """
        if address is not None:
            self._address = address
        elif not hasattr(self, '_address'):
            raise TypeError('This instrument doesn\'t have an address yet, '
                            'you must provide one.')
        if port is not None:
            self._port = port
        elif not hasattr(self, '_port'):
            raise TypeError('This instrument doesn\'t have a port yet, '
                            'you must provide one.')

        self._disconnect()
        self.set_persistent(self._persistent)

    def set_persistent(self, persistent):
        """
        Change whether this instrument keeps its socket open between calls.

        Args:
            persistent (bool): Set True to keep the socket open all the time.
        """
        self._persistent = persistent
        if persistent:
            self._connect()
        else:
            self._disconnect()

    def _connect(self):
        if self._socket is not None:
            self._disconnect()

        self._socket = socket.socket(socket.AF_INET, socket.SOCK_STREAM)
        self._socket.connect((self._address, self._port))
        self.set_timeout(self._timeout)

    def _disconnect(self):
        if getattr(self, '_socket', None) is None:
            return

        self._socket.shutdown(socket.SHUT_RDWR)
        self._socket.close()
        self._socket = None

    def set_timeout(self, timeout=None):
        """
        Change the read timeout for the socket.

        Args:
            timeout (number): Seconds to allow for responses.
        """
        self._timeout = timeout

        if self._socket is not None:
            self._socket.settimeout(float(self._timeout))

    def set_terminator(self, terminator):
        r"""
        Change the write terminator to use.

        Args:
            terminator (str): Character(s) to terminate each send.
                Default '\n'.
        """
        self._terminator = terminator

    def _send(self, cmd):
        data = cmd + self._terminator
        self._socket.send(data.encode())

    def _recv(self):
        return self._socket.recv(512).decode()

    def close(self):
        """Disconnect and irreversibly tear down the instrument."""
        self._disconnect()
        super().close()

    def write_raw(self, cmd):
        """
        Low-level interface to send a command that gets no response.

        Args:
            cmd (str): The command to send to the instrument.
        """

        with self._ensure_connection:
            self._send(cmd)
            if self._confirmation:
                self._recv()

    def ask_raw(self, cmd):
        """
        Low-level interface to send a command an read a response.

        Args:
            cmd (str): The command to send to the instrument.

        Returns:
            str: The instrument's response.
        """
        with self._ensure_connection:
            self._send(cmd)
            return self._recv()

    def snapshot_base(self, update=False):
        """
        State of the instrument as a JSON-compatible dict.

        Args:
            update (bool): If True, update the state by querying the
                instrument. If False, just use the latest values in memory.

        Returns:
            dict: base snapshot
        """
        snap = super().snapshot_base(update=update)

        snap['port'] = self._port
        snap['confirmation'] = self._confirmation
        snap['address'] = self._address
        snap['terminator'] = self._terminator
        snap['timeout'] = self._timeout
        snap['persistent'] = self._persistent

        return snap


class EnsureConnection:

    """
    Context manager to ensure an instrument is connected when needed.

    Uses ``instrument._persistent`` to determine whether or not to close
    the connection immediately on completion.

    Args:
        instrument (IPInstrument): the instance to connect.
    """

    def __init__(self, instrument):
        self._instrument = instrument

    def __enter__(self):
        """Make sure we connect when entering the context."""
        if not self.instrument._persistent or self.instrument._socket is None:
            self.instrument._connect()

<<<<<<< HEAD
    def __exit__(self, type, value, tb):
=======
    def __exit__(self):
        """Possibly disconnect on exiting the context."""
>>>>>>> 43b43273
        if not self.instrument._persistent:
            self.instrument._disconnect()<|MERGE_RESOLUTION|>--- conflicted
+++ resolved
@@ -226,11 +226,7 @@
         if not self.instrument._persistent or self.instrument._socket is None:
             self.instrument._connect()
 
-<<<<<<< HEAD
     def __exit__(self, type, value, tb):
-=======
-    def __exit__(self):
         """Possibly disconnect on exiting the context."""
->>>>>>> 43b43273
         if not self.instrument._persistent:
             self.instrument._disconnect()
from __future__ import annotations

import itertools
import logging
import time
from contextlib import ExitStack
<<<<<<< HEAD
from typing import TYPE_CHECKING, Mapping, Sequence
=======
from dataclasses import dataclass
from typing import Any, Mapping, Sequence, Tuple, Union, cast
>>>>>>> 7a210704

import numpy as np
from tqdm.auto import tqdm
from typing_extensions import TypedDict

from qcodes import config
from qcodes.dataset.descriptions.detect_shapes import detect_shape_of_measurement
from qcodes.dataset.dond.do_nd_utils import (
    BreakConditionInterrupt,
    _catch_interrupts,
    _handle_plotting,
    _register_actions,
    _register_parameters,
    _set_write_period,
)
from qcodes.dataset.experiment_container import Experiment
from qcodes.dataset.measurements import Measurement
from qcodes.dataset.threading import (
    SequentialParamsCaller,
    ThreadPoolParamsCaller,
    process_params_meas,
)
from qcodes.parameters import ParameterBase
from qcodes.utils import deprecate

from .sweeps import AbstractSweep, TogetherSweep

LOG = logging.getLogger(__name__)

<<<<<<< HEAD
if TYPE_CHECKING:
    from qcodes.dataset.descriptions.versioning.rundescribertypes import Shapes
    from qcodes.dataset.dond.do_nd_utils import (
        ActionsT,
        AxesTupleListWithDataSet,
        BreakConditionT,
        MultiAxesTupleListWithDataSet,
        ParamMeasT,
    )
=======
SweepVarType = Any

>>>>>>> 7a210704

class ParameterGroup(TypedDict):
    params: tuple[ParamMeasT, ...]
    meas_name: str


@dataclass
class ParameterSetEvent:
    parameter: ParameterBase
    new_value: SweepVarType
    should_set: bool
    delay: float
    actions: ActionsT


class _Sweeper:
    def __init__(
        self,
        sweeps: Sequence[AbstractSweep | TogetherSweep],
        additional_setpoints: Sequence[ParameterBase],
    ):
        self._additional_setpoints = additional_setpoints
        self._sweeps = sweeps
        self._setpoints = self._make_setpoints_tuples()
        self._setpoints_dict = self._make_setpoints_dict()
        self._shape = self._make_shape(sweeps, additional_setpoints)

    @property
    def setpoints_dict(self) -> dict[str, list[Any]]:
        return self._setpoints_dict

    def _make_setpoints_tuples(
        self,
    ) -> tuple[tuple[tuple[SweepVarType, ...] | SweepVarType, ...], ...]:
        sweeps = tuple(sweep.get_setpoints() for sweep in self._sweeps)
        return cast(
            Tuple[Tuple[Union[Tuple[SweepVarType, ...], SweepVarType], ...], ...],
            tuple(itertools.product(*sweeps)),
        )

    def _make_single_point_setpoints_dict(self, index: int) -> dict[str, SweepVarType]:

        setpoint_dict = {}
        values = self._setpoints[index]
        for sweep, subvalues in zip(self._sweeps, values):
            if isinstance(sweep, TogetherSweep):
                for individual_sweep, value in zip(sweep.sweeps, subvalues):
                    setpoint_dict[individual_sweep.param.full_name] = value
            else:
                setpoint_dict[sweep.param.full_name] = subvalues
        return setpoint_dict

    def _make_setpoints_dict(self) -> dict[str, list[Any]]:

        setpoint_dict: dict[str, list[SweepVarType]] = {}

        for sweep in self._sweeps:
            if isinstance(sweep, TogetherSweep):
                for individual_sweep in sweep.sweeps:
                    setpoint_dict[individual_sweep.param.full_name] = []
            else:
                setpoint_dict[sweep.param.full_name] = []

        for setpoint_tuples in self._setpoints:
            for sweep, values in zip(self._sweeps, setpoint_tuples):
                if isinstance(sweep, TogetherSweep):
                    for individual_sweep, individual_value in zip(sweep.sweeps, values):
                        setpoint_dict[individual_sweep.param.full_name].append(
                            individual_value
                        )
                else:
                    setpoint_dict[sweep.param.full_name].append(values)
        return setpoint_dict

    @property
    def all_sweeps(self) -> tuple[AbstractSweep, ...]:
        sweeps: list[AbstractSweep] = []
        for sweep in self._sweeps:
            if isinstance(sweep, TogetherSweep):
                sweeps.extend(sweep.sweeps)
            else:
                sweeps.append(sweep)
        return tuple(sweeps)

    @property
    def all_setpoint_params(self) -> tuple[ParameterBase, ...]:
        return tuple(sweep.param for sweep in self.all_sweeps) + tuple(
            self._additional_setpoints
        )

    @property
    def sweep_groupes(self) -> tuple[tuple[ParameterBase, ...], ...]:
        """
        These are all the combinations of setpoints we consider
        valid for setpoints in a dataset. A dataset must depend on
        at least one parameter from each dimension of the dond.
        For dimensions that uses TogetherSweep they may depend
        on one or more of the parameters of that sweep.
        """
        param_tuple_list: list[tuple[ParameterBase, ...]] = []
        for sweep in self._sweeps:
            if isinstance(sweep, TogetherSweep):
                param_tuple_list.append(
                    tuple(sub_sweep.param for sub_sweep in sweep.sweeps)
                )
            else:
                param_tuple_list.append((sweep.param,))

        param_tuple_list.extend(
            [(setpoint,) for setpoint in self._additional_setpoints]
        )

        # in param_tuple_list there is a tuple of possible setpoints for each
        # dim in the dond. For regular sweeps this is a 1 tuple but for
        # a TogetherSweep it is of length of the number of parameters.

        # now we expand to a list of setpoints in a TogetherSweep
        # to a list of all possible combinations of these.

        expanded_param_tuples = tuple(
            tuple(
                itertools.chain.from_iterable(
                    itertools.combinations(param_tuple, j + 1)
                    for j in range(len(param_tuple))
                )
            )
            for param_tuple in param_tuple_list
        )

        # next we generate all valid combinations of picking one parameter from each
        # dimension in the setpoints.
        setpoint_combinations = itertools.product(*expanded_param_tuples)

        setpoint_combinations_expanded = tuple(
            tuple(itertools.chain.from_iterable(setpoint_combination))
            for setpoint_combination in setpoint_combinations
        )

        return setpoint_combinations_expanded

    @staticmethod
    def _make_shape(
        sweeps: Sequence[AbstractSweep | TogetherSweep],
        addtional_setpoints: Sequence[ParameterBase],
    ) -> tuple[int, ...]:
        loop_shape = tuple(sweep.num_points for sweep in sweeps) + tuple(
            1 for _ in addtional_setpoints
        )
        return loop_shape

    @property
    def shape(self) -> tuple[int, ...]:
        return self._shape

    def __getitem__(self, index: int) -> tuple[ParameterSetEvent, ...]:

        setpoints = self._make_single_point_setpoints_dict(index)

        if index == 0:
            previous_setpoints: dict[str, SweepVarType | None] = {}
            for key in setpoints.keys():
                previous_setpoints[key] = None
        else:
            previous_setpoints = self._make_single_point_setpoints_dict(index - 1)

        parameter_set_events = []

        for sweep in self.all_sweeps:

            new_value = setpoints[sweep.param.full_name]
            old_value = previous_setpoints[sweep.param.full_name]
            if old_value is None or old_value != new_value:
                should_set = True
            else:
                should_set = False
            event = ParameterSetEvent(
                new_value=new_value,
                parameter=sweep.param,
                should_set=should_set,
                delay=sweep.delay,
                actions=sweep.post_actions,
            )
            parameter_set_events.append(event)
        return tuple(parameter_set_events)

    def __len__(self) -> int:
        return int(np.product(self.shape))


class _Measurements:
    def __init__(
        self,
        sweeper: _Sweeper,
        measurement_name: str | Sequence[str],
        params_meas: Sequence[ParamMeasT | Sequence[ParamMeasT]],
        enter_actions: ActionsT,
        exit_actions: ActionsT,
        experiments: Experiment | Sequence[Experiment] | None,
        write_period: float | None,
        log_info: str | None,
        dataset_dependencies: Mapping[str, Sequence[ParamMeasT]] | None = None,
    ):
        self._sweeper = sweeper
        self._enter_actions = enter_actions
        self._exit_actions = exit_actions
        self._write_period = write_period
        self._log_info = log_info
        if log_info is not None:
            self._extra_log_info = log_info
        else:
            self._extra_log_info = "Using 'qcodes.dataset.dond'"

        (
            self._measured_all,
            grouped_parameters,
            self._measured_parameters,
        ) = self._extract_parameters_by_type_and_group(params_meas)

        self._shapes = self._get_shapes()

        if dataset_dependencies and len(grouped_parameters) > 1:
            raise ValueError(
                "Measured parameters have been grouped both in input "
                "and given in dataset dependencies. This is not supported, "
                "group measurement parameters either in input or in "
                "dataset dependencies."
            )

        if dataset_dependencies is None:
            self._groups = self._create_groups_from_grouped_parameters(
                grouped_parameters, experiments, measurement_name
            )
        elif dataset_dependencies:
            _validate_dataset_dependencies_and_names(
                dataset_dependencies, measurement_name
            )
            dataset_dependencies_split = self._split_dateset_dependencies(
                dataset_dependencies
            )
            self._groups = self._create_groups_from_dataset_dependencies(
                dataset_dependencies_split,
                self._measured_parameters,
                experiments,
                measurement_name,
            )

    @property
    def measured_all(self) -> tuple[ParamMeasT, ...]:
        return self._measured_all

    @property
    def measured_parameters(self) -> tuple[ParameterBase, ...]:
        return self._measured_parameters

    @property
    def shapes(self) -> Shapes | None:
        return self._shapes

    @property
    def groups(self) -> tuple[_SweepMeasGroup, ...]:
        return self._groups

    @staticmethod
    def _create_measurement_names(
        measurement_name: str | Sequence[str], n_names_required: int
    ) -> tuple[str, ...]:
        if isinstance(measurement_name, str):
            return (measurement_name,) * n_names_required
        else:
            if len(measurement_name) != n_names_required:
                raise ValueError(
                    f"Got {len(measurement_name)} measurement names "
                    f"but should create {n_names_required} dataset(s)."
                )
            return tuple(measurement_name)

    @staticmethod
    def _extract_parameters_by_type_and_group(
        params_meas: Sequence[ParamMeasT | Sequence[ParamMeasT]],
    ) -> tuple[
        tuple[ParamMeasT, ...],
        tuple[tuple[ParamMeasT, ...], ...],
        tuple[ParameterBase, ...],
    ]:
        measured_parameters: list[ParameterBase] = []
        measured_all: list[ParamMeasT] = []
        single_group: list[ParamMeasT] = []
        multi_group: list[tuple[ParamMeasT, ...]] = []
        grouped_parameters: tuple[tuple[ParamMeasT, ...], ...]
        for param in params_meas:
            if not isinstance(param, Sequence):
                single_group.append(param)
                measured_all.append(param)
                if isinstance(param, ParameterBase):
                    measured_parameters.append(param)
            elif not isinstance(param, str):
                multi_group.append(tuple(param))
                for nested_param in param:
                    measured_all.append(nested_param)
                    if isinstance(nested_param, ParameterBase):
                        measured_parameters.append(nested_param)

        if single_group and multi_group:
            raise ValueError(
                f"Got both grouped and non grouped "
                f"parameters to measure in "
                f"{params_meas}. This is not supported."
            )

        if single_group:
            grouped_parameters = (tuple(single_group),)
        elif multi_group:
            grouped_parameters = tuple(multi_group)
        else:
            raise ValueError("No parameters to measure supplied")

        return tuple(measured_all), grouped_parameters, tuple(measured_parameters)

    def _get_shapes(self) -> Shapes | None:
        try:
            shapes: Shapes | None = detect_shape_of_measurement(
                self.measured_parameters, self._sweeper.shape
            )
            LOG.debug("Detected shapes to be %s", shapes)
        except TypeError:
            LOG.exception(
                f"Could not detect shape of {self.measured_parameters} "
                f"falling back to unknown shape."
            )
            shapes = None
        return shapes

    @staticmethod
    def _get_experiments(
        experiments: Experiment | Sequence[Experiment] | None,
        n_experiments_required: int,
    ) -> Sequence[Experiment | None]:
        if not isinstance(experiments, Sequence):
            experiments_internal: Sequence[Experiment | None] = [
                experiments
            ] * n_experiments_required
        else:
            experiments_internal = experiments

        if len(experiments_internal) != n_experiments_required:
            raise ValueError(
                f"Inconsistent number of "
                f"datasets and experiments, "
                f"got {n_experiments_required} and {len(experiments_internal)}."
            )
        return experiments_internal

    def _create_groups_from_grouped_parameters(
        self,
        grouped_parameters: tuple[tuple[ParamMeasT, ...], ...],
        experiments: Experiment | Sequence[Experiment] | None,
        meas_names: str | Sequence[str],
    ) -> tuple[_SweepMeasGroup, ...]:

        setpoints = self._sweeper.all_setpoint_params

        groups = []
        m_group: Sequence[ParamMeasT]

        experiments_internal = self._get_experiments(
            experiments, len(grouped_parameters)
        )
        measurement_names = self._create_measurement_names(
            meas_names, len(grouped_parameters)
        )

        for m_group, experiment, meas_name in zip(
            grouped_parameters,
            experiments_internal,
            measurement_names,
        ):
            meas_ctx = self._create_measurement_ctx_manager(
                experiment, meas_name, setpoints, tuple(m_group)
            )
            s_m_group = _SweepMeasGroup(setpoints, tuple(m_group), meas_ctx)
            groups.append(s_m_group)
        return tuple(groups)

    def _create_groups_from_dataset_dependencies(
        self,
        dataset_dependencies: dict[
            str, tuple[Sequence[ParameterBase], Sequence[ParamMeasT]]
        ],
        all_measured_parameters: tuple[ParameterBase, ...],
        experiments: Experiment | Sequence[Experiment] | None,
        meas_names: str | Sequence[str],
    ) -> tuple[_SweepMeasGroup, ...]:
        potential_setpoint_groups = self._sweeper.sweep_groupes

        experiments_internal = self._get_experiments(
            experiments, len(dataset_dependencies)
        )
        if meas_names == "":
            meas_names = tuple(dataset_dependencies.keys())

        measurement_names = self._create_measurement_names(
            meas_names, len(dataset_dependencies)
        )

        all_dataset_dependencies_meas_parameters = tuple(
            itertools.chain.from_iterable(
                output[1] for output in dataset_dependencies.values()
            )
        )

        for meas_param in all_measured_parameters:
            if meas_param not in all_dataset_dependencies_meas_parameters:
                raise ValueError(
                    f"Parameter {meas_param} is measured but not added "
                    f"to any dataset in dataset_dependencies."
                )

        groups = []
        for experiment, meas_name in zip(
            experiments_internal,
            measurement_names,
        ):
            (sp_group, m_group) = dataset_dependencies[meas_name]
            if tuple(sp_group) not in potential_setpoint_groups:
                raise ValueError(
                    f"dataset_dependencies contains {sp_group} "
                    f"which is not among the expected groups of setpoints "
                    f"{potential_setpoint_groups}"
                )

            LOG.info(
                f"creating context manager for setpoints"
                f" {sp_group} and measurement parameters {m_group}"
            )
            meas_ctx = self._create_measurement_ctx_manager(
                experiment, meas_name, tuple(sp_group), tuple(m_group)
            )
            s_m_group = _SweepMeasGroup(tuple(sp_group), tuple(m_group), meas_ctx)
            groups.append(s_m_group)
        return tuple(groups)

    def _create_measurement_ctx_manager(
        self,
        experiment: Experiment | None,
        measurement_name: str,
        sweep_parameters: Sequence[ParameterBase],
        measure_parameters: Sequence[ParamMeasT],
    ) -> Measurement:
        meas = Measurement(name=measurement_name, exp=experiment)
        _register_parameters(meas, sweep_parameters)
        _register_parameters(
            meas,
            measure_parameters,
            setpoints=sweep_parameters,
            shapes=self.shapes,
        )
        meas._extra_log_info = self._extra_log_info
        _set_write_period(meas, self._write_period)
        _register_actions(meas, self._enter_actions, self._exit_actions)
        return meas

    def _split_dateset_dependencies(
        self,
        dataset_dependencies: Mapping[str, Sequence[ParamMeasT]],
    ) -> dict[str, tuple[Sequence[ParameterBase], Sequence[ParamMeasT]]]:
        # split measured parameters from setpoint parameters using param_meas
        dataset_dependencies_split: dict[
            str, tuple[Sequence[ParameterBase], Sequence[ParamMeasT]]
        ] = {}
        for name, dataset_parameters in dataset_dependencies.items():
            meas_parameters = tuple(
                param for param in dataset_parameters if param in self.measured_all
            )
            setpoint_parameters = cast(
                Sequence[ParameterBase],
                tuple(
                    param
                    for param in dataset_parameters
                    if param not in self.measured_all
                ),
            )
            dataset_dependencies_split[name] = (
                setpoint_parameters,
                meas_parameters,
            )
        return dataset_dependencies_split


# idealy we would want this to be frozen but then postinit
# cannot calculate all the parameters
# https://stackoverflow.com/questions/53756788/
@dataclass(frozen=False)
class _SweepMeasGroup:
    sweep_parameters: tuple[ParameterBase, ...]
    measure_parameters: tuple[ParamMeasT, ...]
    measurement_cxt: Measurement

    def __post_init__(self) -> None:
        meas_parameters = tuple(
            a for a in self.measure_parameters if isinstance(a, ParameterBase)
        )
        self._parameters = self.sweep_parameters + meas_parameters

    @property
    def parameters(self) -> tuple[ParameterBase, ...]:
        return self._parameters


def dond(
    *params: AbstractSweep | TogetherSweep | ParamMeasT | Sequence[ParamMeasT],
    write_period: float | None = None,
    measurement_name: str | Sequence[str] = "",
    exp: Experiment | Sequence[Experiment] | None = None,
    enter_actions: ActionsT = (),
    exit_actions: ActionsT = (),
    do_plot: bool | None = None,
    show_progress: bool | None = None,
    use_threads: bool | None = None,
    additional_setpoints: Sequence[ParameterBase] = tuple(),
    log_info: str | None = None,
    break_condition: BreakConditionT | None = None,
    dataset_dependencies: Mapping[str, Sequence[ParamMeasT]] | None = None,
) -> AxesTupleListWithDataSet | MultiAxesTupleListWithDataSet:
    """
    Perform n-dimentional scan from slowest (first) to the fastest (last), to
    measure m measurement parameters. The dimensions should be specified
    as sweep objects, and after them the parameters to measure should be passed.

    Args:
        params: Instances of n sweep classes and m measurement parameters,
            e.g. if linear sweep is considered:

            .. code-block::

                LinSweep(param_set_1, start_1, stop_1, num_points_1, delay_1), ...,
                LinSweep(param_set_n, start_n, stop_n, num_points_n, delay_n),
                param_meas_1, param_meas_2, ..., param_meas_m

            If multiple DataSets creation is needed, measurement parameters should
            be grouped, so one dataset will be created for each group. e.g.:

            .. code-block::

                LinSweep(param_set_1, start_1, stop_1, num_points_1, delay_1), ...,
                LinSweep(param_set_n, start_n, stop_n, num_points_n, delay_n),
                [param_meas_1, param_meas_2], ..., [param_meas_m]

            If you want to sweep multiple parameters together.

            .. code-block::

                TogetherSweep(LinSweep(param_set_1, start_1, stop_1, num_points, delay_1),
                              LinSweep(param_set_2, start_2, stop_2, num_points, delay_2))
                param_meas_1, param_meas_2, ..., param_meas_m


        write_period: The time after which the data is actually written to the
            database.
        measurement_name: Name(s) of the measurement. This will be passed down to
            the dataset produced by the measurement. If not given, a default
            value of 'results' is used for the dataset. If more than one is
            given, each dataset will have an individual name.
        exp: The experiment to use for this measurement. If you create multiple
            measurements using groups you may also supply multiple experiments.
        enter_actions: A list of functions taking no arguments that will be
            called before the measurements start.
        exit_actions: A list of functions taking no arguments that will be
            called after the measurements ends.
        do_plot: should png and pdf versions of the images be saved and plots
            are shown after the run. If None the setting will be read from
            ``qcodesrc.json``
        show_progress: should a progress bar be displayed during the
            measurement. If None the setting will be read from ``qcodesrc.json``
        use_threads: If True, measurements from each instrument will be done on
            separate threads. If you are measuring from several instruments
            this may give a significant speedup.
        additional_setpoints: A list of setpoint parameters to be registered in
            the measurement but not scanned/swept-over.
        log_info: Message that is logged during the measurement. If None a default
            message is used.
        break_condition: Callable that takes no arguments. If returned True,
            measurement is interrupted.
        dataset_dependencies: Optionally describe that measured datasets only depend
            on a subset of the setpoint parameters. Given as a mapping from
            measurement names to Sequence of Parameters. Note that a dataset must
            depend on at least one parameter from each dimension but can depend
            on one or more parameters from a dimension sweeped with a TogetherSweep.

    Returns:
        A tuple of QCoDeS DataSet, Matplotlib axis, Matplotlib colorbar. If
        more than one group of measurement parameters is supplied, the output
        will be a tuple of tuple(QCoDeS DataSet), tuple(Matplotlib axis),
        tuple(Matplotlib colorbar), in which each element of each sub-tuple
        belongs to one group, and the order of elements is the order of
        the supplied groups.
    """
    if do_plot is None:
        do_plot = config.dataset.dond_plot
    if show_progress is None:
        show_progress = config.dataset.dond_show_progress

    sweep_instances, params_meas = _parse_dond_arguments(*params)

    sweeper = _Sweeper(sweep_instances, additional_setpoints)

    measurements = _Measurements(
        sweeper,
        measurement_name,
        params_meas,
        enter_actions,
        exit_actions,
        exp,
        write_period,
        log_info,
        dataset_dependencies,
    )

    LOG.info(
        "Starting a doNd with scan with\n setpoints: %s,\n measuring: %s",
        sweeper.all_setpoint_params,
        measurements.measured_all,
    )
    LOG.debug(
        "dond has been grouped into the following datasets:\n%s",
        measurements.groups,
    )

    datasets = []
    plots_axes = []
    plots_colorbar = []
    if use_threads is None:
        use_threads = config.dataset.use_threads

    params_meas_caller = (
        ThreadPoolParamsCaller(*measurements.measured_all)
        if use_threads
        else SequentialParamsCaller(*measurements.measured_all)
    )

    try:
        with _catch_interrupts() as interrupted, ExitStack() as stack, params_meas_caller as call_params_meas:
            datasavers = [
                stack.enter_context(group.measurement_cxt.run())
                for group in measurements.groups
            ]
            additional_setpoints_data = process_params_meas(additional_setpoints)
            # _Sweeper is not considered an Iterable since it does not
            # implement __iter__. However, it does implement __getitem__
            # and is therefor safe to iterate over.
            # https://docs.python.org/3/library/collections.abc.html#collections.abc.Iterable
            # https://github.com/python/cpython/issues/86992#issuecomment-1093897307
            for set_events in tqdm(sweeper, disable=not show_progress):  # type: ignore[call-overload]
                results: dict[ParameterBase, Any] = {}
                for set_event in set_events:
                    if set_event.should_set:
                        set_event.parameter(set_event.new_value)
                        for act in set_event.actions:
                            act()
                        time.sleep(set_event.delay)

                    results[set_event.parameter] = set_event.new_value

                meas_value_pair = call_params_meas()
                for meas_param, value in meas_value_pair:
                    results[meas_param] = value

                for datasaver, group in zip(datasavers, measurements.groups):
                    filtered_results_list = [
                        (param, value)
                        for param, value in results.items()
                        if param in group.parameters
                    ]
                    datasaver.add_result(
                        *filtered_results_list,
                        *additional_setpoints_data,
                    )

                if callable(break_condition):
                    if break_condition():
                        raise BreakConditionInterrupt("Break condition was met.")
    finally:

        for datasaver in datasavers:
            ds, plot_axis, plot_color = _handle_plotting(
                datasaver.dataset, do_plot, interrupted()
            )
            datasets.append(ds)
            plots_axes.append(plot_axis)
            plots_colorbar.append(plot_color)

    if len(measurements.groups) == 1:
        return datasets[0], plots_axes[0], plots_colorbar[0]
    else:
        return tuple(datasets), tuple(plots_axes), tuple(plots_colorbar)


def _validate_dataset_dependencies_and_names(
    dataset_dependencies: Mapping[str, Sequence[ParamMeasT]] | None,
    measurement_name: str | Sequence[str],
) -> None:
    if dataset_dependencies is not None and measurement_name != "":
        if isinstance(measurement_name, str):
            raise ValueError(
                "Creating multiple datasets but only one measurement name given."
            )
        if set(dataset_dependencies.keys()) != set(measurement_name):
            raise ValueError(
                f"Inconsistent measurement names: measurement_name "
                f"contains {measurement_name} "
                f"but dataset_dependencies contains "
                f"{tuple(dataset_dependencies.keys())}."
            )


def _parse_dond_arguments(
    *params: AbstractSweep | TogetherSweep | ParamMeasT | Sequence[ParamMeasT],
) -> tuple[
    list[AbstractSweep | TogetherSweep], list[ParamMeasT | Sequence[ParamMeasT]]
]:
    """
    Parse supplied arguments into sweep objects and measurement parameters
    and their callables.
    """
    sweep_instances: list[AbstractSweep | TogetherSweep] = []
    params_meas: list[ParamMeasT | Sequence[ParamMeasT]] = []
    for par in params:
        if isinstance(par, AbstractSweep):
            sweep_instances.append(par)
        elif isinstance(par, TogetherSweep):
            sweep_instances.append(par)
        else:
            params_meas.append(par)
    return sweep_instances, params_meas


## Unused deprecated helper functions
@deprecate("Unused internal function")
def _conditional_parameter_set(
    parameter: ParameterBase,
    value: float | complex,
) -> None:
    """
    Reads the cache value of the given parameter and set the parameter to
    the given value if the value is different from the cache value.
    """
    if value != parameter.cache.get():
        parameter.set(value)


@deprecate("Unused internal function")
def _make_nested_setpoints(sweeps: Sequence[AbstractSweep]) -> np.ndarray:
    """Create the cartesian product of all the setpoint values."""
    if len(sweeps) == 0:
        return np.array([[]])  # 0d sweep (do0d)
    setpoint_values = [sweep.get_setpoints() for sweep in sweeps]
    setpoint_grids = np.meshgrid(*setpoint_values, indexing="ij")
    flat_setpoint_grids = [np.ravel(grid, order="C") for grid in setpoint_grids]
    return np.vstack(flat_setpoint_grids).T


@deprecate("Unused internal function")
def _select_active_actions_delays(
    actions: Sequence[ActionsT],
    delays: Sequence[float],
    setpoints: np.ndarray,
    previous_setpoints: np.ndarray,
) -> tuple[list[ActionsT], list[float]]:
    """
    Select ActionT (Sequence[Callable]) and delays(Sequence[float]) from
    a Sequence of ActionsT and delays, respectively, if the corresponding
    setpoint has changed. Otherwise, select an empty Sequence for actions
    and zero for delays.
    """
    actions_list: list[ActionsT] = [()] * len(setpoints)
    setpoints_delay: list[float] = [0] * len(setpoints)
    for ind, (new_setpoint, old_setpoint) in enumerate(
        zip(setpoints, previous_setpoints)
    ):
        if new_setpoint != old_setpoint:
            actions_list[ind] = actions[ind]
            setpoints_delay[ind] = delays[ind]
    return actions_list, setpoints_delay


@deprecate("Unused internal function")
def _create_measurements(
    all_setpoint_params: Sequence[ParameterBase],
    enter_actions: ActionsT,
    exit_actions: ActionsT,
    experiments: Experiment | Sequence[Experiment] | None,
    grouped_parameters: Mapping[str, ParameterGroup],
    shapes: Shapes,
    write_period: float | None,
    log_info: str | None,
) -> tuple[Measurement, ...]:
    meas_list: list[Measurement] = []
    if log_info is not None:
        _extra_log_info = log_info
    else:
        _extra_log_info = "Using 'qcodes.dataset.dond'"

    if not isinstance(experiments, Sequence):
        experiments_internal: Sequence[Experiment | None] = [
            experiments for _ in grouped_parameters
        ]
    else:
        experiments_internal = experiments

    if len(experiments_internal) != len(grouped_parameters):
        raise ValueError(
            f"Inconsistent number of "
            f"parameter groups and experiments "
            f"got {len(grouped_parameters)} and {len(experiments_internal)}"
        )

    for group, exp in zip(grouped_parameters.values(), experiments_internal):
        meas_name = group["meas_name"]
        meas_params = group["params"]
        meas = Measurement(name=meas_name, exp=exp)
        meas._extra_log_info = _extra_log_info
        _register_parameters(meas, all_setpoint_params)
        _register_parameters(
            meas, meas_params, setpoints=all_setpoint_params, shapes=shapes
        )
        _set_write_period(meas, write_period)
        _register_actions(meas, enter_actions, exit_actions)
        meas_list.append(meas)
    return tuple(meas_list)


@deprecate("Unused internal function")
def _extract_paramters_by_type_and_group(
    measurement_name: str,
    params_meas: Sequence[ParamMeasT | Sequence[ParamMeasT]],
) -> tuple[
    tuple[ParamMeasT, ...], dict[str, ParameterGroup], tuple[ParameterBase, ...]
]:
    measured_parameters: list[ParameterBase] = []
    measured_all: list[ParamMeasT] = []
    single_group: list[ParamMeasT] = []
    multi_group: list[Sequence[ParamMeasT]] = []
    grouped_parameters: dict[str, ParameterGroup] = {}
    for param in params_meas:
        if not isinstance(param, Sequence):
            single_group.append(param)
            measured_all.append(param)
            if isinstance(param, ParameterBase):
                measured_parameters.append(param)
        elif not isinstance(param, str):
            multi_group.append(param)
            for nested_param in param:
                measured_all.append(nested_param)
                if isinstance(nested_param, ParameterBase):
                    measured_parameters.append(nested_param)
    if single_group:
        pg: ParameterGroup = {
            "params": tuple(single_group),
            "meas_name": measurement_name,
        }
        grouped_parameters["group_0"] = pg
    if multi_group:
        for index, par in enumerate(multi_group):
            pg = {
                "params": tuple(par),
                "meas_name": measurement_name,
            }
            grouped_parameters[f"group_{index}"] = pg
    return tuple(measured_all), grouped_parameters, tuple(measured_parameters)<|MERGE_RESOLUTION|>--- conflicted
+++ resolved
@@ -4,12 +4,9 @@
 import logging
 import time
 from contextlib import ExitStack
-<<<<<<< HEAD
 from typing import TYPE_CHECKING, Mapping, Sequence
-=======
 from dataclasses import dataclass
 from typing import Any, Mapping, Sequence, Tuple, Union, cast
->>>>>>> 7a210704
 
 import numpy as np
 from tqdm.auto import tqdm
@@ -39,7 +36,6 @@
 
 LOG = logging.getLogger(__name__)
 
-<<<<<<< HEAD
 if TYPE_CHECKING:
     from qcodes.dataset.descriptions.versioning.rundescribertypes import Shapes
     from qcodes.dataset.dond.do_nd_utils import (
@@ -49,10 +45,9 @@
         MultiAxesTupleListWithDataSet,
         ParamMeasT,
     )
-=======
+
 SweepVarType = Any
 
->>>>>>> 7a210704
 
 class ParameterGroup(TypedDict):
     params: tuple[ParamMeasT, ...]

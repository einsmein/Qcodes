import time
import logging
from functools import partial

from qcodes.instrument.base import Instrument
from qcodes.instrument.mock import MockInstrument, MockModel
from qcodes.instrument.base import Instrument
from qcodes.utils.validators import Numbers
from qcodes.instrument.parameter import ManualParameter
<<<<<<< HEAD
import numpy as np
=======

>>>>>>> e76f95ba

class AMockModel(MockModel):

    def __init__(self):
        self._memory = {}
        self._reset()
        super().__init__()

    def _reset(self):
        self._gates = [0.0, 0.0, 0.0]
        self._excitation = 0.1

    def fmt(self, value):
        return '{:.3f}'.format(value)

    def gates_set(self, parameter, value):
        if parameter[0] == 'c':
            self._gates[int(parameter[1:])] = float(value)
        elif parameter == 'rst' and value is None:
            # resets gates AND excitation, so we can use gates.reset() to
            # reset the entire model
            self._reset()
        elif parameter[:3] == 'mem':
            slot = int(parameter[3:])
            self._memory[slot] = value
        else:
            raise ValueError

    def gates_get(self, parameter):
        if parameter[0] == 'c':
            return self.fmt(self._gates[int(parameter[1:])])
        elif parameter[:3] == 'mem':
            slot = int(parameter[3:])
            return self._memory[slot]
        else:
            raise ValueError

    def source_set(self, parameter, value):
        if parameter == 'ampl':
            try:
                self._excitation = float(value)
            except:
                # "Off" as in the MultiType sweep step test
                self._excitation = None
        else:
            raise ValueError(parameter, value)

    def source_get(self, parameter):
        if parameter == 'ampl':
            return self.fmt(self._excitation)
        # put mem here too, just so we can be 100% sure it's going through
        # the model
        elif parameter[:3] == 'mem':
            slot = int(parameter[3:])
            return self._memory[slot]
        else:
            raise ValueError

    def meter_get(self, parameter):
        if parameter == 'ampl':
            gates = self._gates
            # here's my super complex model output!
            return self.fmt(self._excitation *
                            (gates[0] + gates[1]**2 + gates[2]**3))
        elif parameter[:5] == 'echo ':
            return self.fmt(float(parameter[5:]))


class ParamNoDoc:

    def __init__(self, name, *args, **kwargs):
        self.name = name

    def get_attrs(self):
        return []


class MockInstTester(MockInstrument):

    def __init__(self, *args, **kwargs):
        super().__init__(*args, **kwargs)
        self.attach_adder()

    def attach_adder(self):
        '''
        this function attaches a closure to the object, so can only be
        executed after creating the server because a closure is not
        picklable
        '''
        a = 5

        def f(b):
            '''
            not the same function as the original method
            '''
            return a + b
        self.add5 = f

    def add5(self, b):
        '''
        The class copy of this should not get run, because it should
        be overwritten on the server by the closure version.
        '''
        raise RuntimeError('dont run this one!')


class MockGates(MockInstTester):

    def __init__(self, model=None, **kwargs):
        super().__init__('gates', model=model, delay=0.001, **kwargs)

        for i in range(3):
            cmdbase = 'c{}'.format(i)
            self.add_parameter('chan{}'.format(i), get_cmd=cmdbase + '?',
                               set_cmd=cmdbase + ':{:.4f}',
                               get_parser=float,
                               vals=Numbers(-10, 10))
            self.add_parameter('chan{}step'.format(i),
                               get_cmd=cmdbase + '?',
                               set_cmd=cmdbase + ':{:.4f}',
                               get_parser=float,
                               vals=Numbers(-10, 10),
                               step=0.1, delay=0.005)

        self.add_parameter('chan0slow', get_cmd='c0?',
                           set_cmd=self.slow_neg_set, get_parser=float,
                           vals=Numbers(-10, 10), step=0.2,
                           delay=0.02)
        self.add_parameter('chan0slow2', get_cmd='c0?',
                           set_cmd=self.slow_neg_set, get_parser=float,
                           vals=Numbers(-10, 10), step=0.2,
                           delay=0.01, max_delay=0.02)
        self.add_parameter('chan0slow3', get_cmd='c0?',
                           set_cmd=self.slow_neg_set, get_parser=float,
                           vals=Numbers(-10, 10), step=0.2,
                           delay=0.01, max_delay=0.08)
        self.add_parameter('chan0slow4', get_cmd='c0?',
                           set_cmd=self.slow_neg_set, get_parser=float,
                           vals=Numbers(-10, 10),
                           delay=0.01, max_delay=0.02)
        self.add_parameter('chan0slow5', get_cmd='c0?',
                           set_cmd=self.slow_neg_set, get_parser=float,
                           vals=Numbers(-10, 10),
                           delay=0.01, max_delay=0.08)

        self.add_function('reset', call_cmd='rst')

        self.add_parameter('foo', parameter_class=ParamNoDoc)

    def slow_neg_set(self, val):
        if val < 0:
            time.sleep(0.05)
        self.chan0.set(val)


class MockSource(MockInstTester):

    def __init__(self, model=None, **kwargs):
        super().__init__('source', model=model, delay=0.001, **kwargs)

        self.add_parameter('amplitude', get_cmd='ampl?',
                           set_cmd='ampl:{:.4f}', get_parser=float,
                           vals=Numbers(0, 1),
                           step=0.2, delay=0.005)


class MockMeter(MockInstTester):

    def __init__(self, model=None, **kwargs):
        super().__init__('meter', model=model, delay=0.001, **kwargs)

        self.add_parameter('amplitude', get_cmd='ampl?', get_parser=float)
        self.add_function('echo', call_cmd='echo {:.2f}?',
                          args=[Numbers(0, 1000)], return_parser=float)

<<<<<<< HEAD
class MockParabola(Instrument):
    '''
    Holds dummy parameters which are get and set able as well as provides
    some basic functions that depends on these parameters for testing
    purposes.

    This instrument is intended to be simpler than the mock model in that it
    does not emulate communications.

    It has 3 main parameters (x, y, z) in order to allow for testing of 3D
    sweeps. The function (parabola with optional noise) is chosen to allow
    testing of numerical optimizations.
    '''

    def __init__(self, name, **kw):
        super().__init__(name, **kw)

        # Instrument parameters
        for parname in ['x', 'y', 'z']:
            self.add_parameter(parname, units='a.u.',
                               parameter_class=ManualParameter,
                               vals=Numbers(), initial_value=0)

        self.add_parameter('noise', units='a.u.',
                           label='white noise amplitude',
                           parameter_class=ManualParameter,
                           vals=Numbers(), initial_value=0)

        self.add_parameter('parabola', units='a.u.',
                           get_cmd=self._measure_parabola)
        self.add_parameter('skewed_parabola', units='a.u.',
                           get_cmd=self._measure_skewed_parabola)

    def _measure_parabola(self):
        return (self.x.get()**2 + self.y.get()**2 + self.z.get()**2 +
                self.noise.get()*np.random.rand(1))

    def _measure_skewed_parabola(self):
        '''
        Adds an -x term to add a corelation between the parameters.
        '''
        return ((self.x.get()**2 + self.y.get()**2 +
                self.z.get()**2)*(1 + abs(self.y.get()-self.x.get())) +
                self.noise.get()*np.random.rand(1))


class MockMetaParabola(Instrument):
    '''
    Test for a meta instrument, has a tunable gain knob
    '''
    shared_kwargs = ['mock_parabola_inst']

    def __init__(self, name, mock_parabola_inst, **kw):
        super().__init__(name, **kw)
        self.mock_parabola_inst = mock_parabola_inst

        # Instrument parameters
        for parname in ['x', 'y', 'z']:
            self.add_parameter(parname, units='a.u.',
                               parameter_class=ManualParameter,
                               vals=Numbers(), initial_value=0)
        self.add_parameter('gain', parameter_class=ManualParameter,
                           initial_value=1)

        self.add_parameter('parabola', units='a.u.',
                           get_cmd=self._get_parabola)
        self.add_parameter('skewed_parabola', units='a.u.',
                           get_cmd=self._get_skew_parabola)

    def _get_parabola(self):
        val = self.mock_parabola_inst.parabola.get()
        return val*self.gain.get()

    def _get_skew_parabola(self):
        val = self.mock_parabola_inst.skewed_parabola.get()
        return val*self.gain.get()


=======

class DummyInstrument(Instrument):

    def __init__(self, name='dummy', gates=['dac1', 'dac2', 'dac3'], **kwargs):
        ''' Create a dummy instrument that can be used for testing
        
        Args:
            name (string): name for the instrument
            gates (list): list of names that is used to create parameters for
                            the instrument
        '''
        super().__init__(name, **kwargs)

        # make gates
        for i, g in enumerate(gates):
            self.add_parameter(g,
                               parameter_class=ManualParameter,
                               initial_value=0,
                               label='Gate {} (arb. units)'.format(g),
                               vals=Numbers(-800, 400))
>>>>>>> e76f95ba
<|MERGE_RESOLUTION|>--- conflicted
+++ resolved
@@ -7,11 +7,8 @@
 from qcodes.instrument.base import Instrument
 from qcodes.utils.validators import Numbers
 from qcodes.instrument.parameter import ManualParameter
-<<<<<<< HEAD
 import numpy as np
-=======
-
->>>>>>> e76f95ba
+
 
 class AMockModel(MockModel):
 
@@ -187,7 +184,7 @@
         self.add_function('echo', call_cmd='echo {:.2f}?',
                           args=[Numbers(0, 1000)], return_parser=float)
 
-<<<<<<< HEAD
+
 class MockParabola(Instrument):
     '''
     Holds dummy parameters which are get and set able as well as provides
@@ -266,13 +263,11 @@
         return val*self.gain.get()
 
 
-=======
-
 class DummyInstrument(Instrument):
 
     def __init__(self, name='dummy', gates=['dac1', 'dac2', 'dac3'], **kwargs):
         ''' Create a dummy instrument that can be used for testing
-        
+
         Args:
             name (string): name for the instrument
             gates (list): list of names that is used to create parameters for
@@ -286,5 +281,4 @@
                                parameter_class=ManualParameter,
                                initial_value=0,
                                label='Gate {} (arb. units)'.format(g),
-                               vals=Numbers(-800, 400))
->>>>>>> e76f95ba
+                               vals=Numbers(-800, 400))
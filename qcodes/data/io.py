--- conflicted
+++ resolved
@@ -62,13 +62,8 @@
         self.base_location = os.path.abspath(base_location)
 
     @contextmanager
-<<<<<<< HEAD
-    def open(self, filename, mode):
-        """
-=======
     def open(self, filename, mode, encoding=None):
-        '''
->>>>>>> 9a12c7a0
+        """
         mimics the interface of the built in open context manager
         filename: string, relative to base_location
         mode: 'r' (read), 'w' (write), or 'a' (append)

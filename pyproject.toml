--- conflicted
+++ resolved
@@ -7,7 +7,6 @@
 
 [tool.darker]
 isort = true
-<<<<<<< HEAD
 
 [tool.isort]
 profile = "black"
@@ -48,7 +47,7 @@
 
 ]
 disallow_untyped_defs = false
-=======
+
 [tool.pytest.ini_options]
 minversion = "6.0"
 junit_family = "legacy"
@@ -63,7 +62,6 @@
     "ignore:distutils Version classes are deprecated:DeprecationWarning",
     "ignore:SelectableGroups dict interface is deprecated:DeprecationWarning"
 ]
->>>>>>> 2bd3727f
 
 [tool.towncrier]
 package = "qcodes"
